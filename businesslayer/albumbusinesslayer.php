<?php

/**
 * ownCloud - Music app
 *
 * This file is licensed under the Affero General Public License version 3 or
 * later. See the COPYING file.
 *
 * @author Morris Jobke <hey@morrisjobke.de>
 * @copyright Morris Jobke 2013, 2014
 */

namespace OCA\Music\BusinessLayer;

use \OCA\Music\AppFramework\BusinessLayer\BusinessLayer;
use \OCA\Music\AppFramework\BusinessLayer\BusinessLayerException;
use \OCA\Music\AppFramework\Core\Logger;
use \OCP\AppFramework\Db\DoesNotExistException;
use \OCP\AppFramework\Db\MultipleObjectsReturnedException;


use \OCA\Music\Db\AlbumMapper;
use \OCA\Music\Db\Album;

class AlbumBusinessLayer extends BusinessLayer {

	private $logger;

	public function __construct(AlbumMapper $albumMapper, Logger $logger){
		parent::__construct($albumMapper);
		$this->logger = $logger;
	}

	/**
	 * Return an album
	 * @param string $albumId the id of the album
	 * @param string $userId the name of the user
	 * @return Album album
	 */
	public function find($albumId, $userId){
		$album = $this->mapper->find($albumId, $userId);
		$albumArtists = $this->mapper->getAlbumArtistsByAlbumId(array($album->getId()));
		$album->setArtistIds($albumArtists[$album->getId()]);
		return $album;
	}

	/**
	 * Returns all albums
	 * @param string $userId the name of the user
	 * @return Album[] albums
	 */
	public function findAll($userId){
		$albums = $this->mapper->findAll($userId);
		return $this->injectArtists($albums);
	}

	/**
	 * Returns all albums filtered by artist
	 * @param string $artistId the id of the artist
	 * @return Album[] albums
	 */
	public function findAllByArtist($artistId, $userId){
		$albums = $this->mapper->findAllByArtist($artistId, $userId);
		return $this->injectArtists($albums);
	}

	private function injectArtists($albums){
		if(count($albums) === 0) {
			return array();
		}
		$albumIds = array();
		foreach ($albums as $album) {
			$albumIds[] = $album->getId();
		}
		$albumArtists = $this->mapper->getAlbumArtistsByAlbumId($albumIds);
		foreach ($albums as $key => $album) {
			$albums[$key]->setArtistIds($albumArtists[$album->getId()]);
		}
		return $albums;
	}

	/**
	 * Adds an album (if it does not exist already) and returns the new album
	 * @param string $name the name of the album
	 * @param string $year the year of the release
<<<<<<< HEAD
	 * @param integer $albumArtistId
=======
	 * @param string $discnumber the disk number of this album's disk
	 * @param integer $artistId
>>>>>>> 4bb2b24a
	 * @param string $userId
	 * @return Album
	 * @throws BusinessLayerException
	 */
<<<<<<< HEAD
	public function addAlbumIfNotExist($name, $year, $albumArtistId, $userId){
		try {
			$album = $this->mapper->findAlbum($name, $year, $albumArtistId, $userId);
=======
	public function addAlbumIfNotExist($name, $year, $discnumber, $artistId, $userId){
		try {
			$album = $this->mapper->findAlbum($name, $year, $discnumber, $artistId, $userId);
>>>>>>> 4bb2b24a
			$this->logger->log('addAlbumIfNotExist - exists - ID: ' . $album->getId(), 'debug');
		} catch(DoesNotExistException $ex){
			$album = new Album();
			$album->setName($name);
			$album->setYear($year);
			$album->setDisk($discnumber);
			$album->setUserId($userId);
			$album->setAlbumArtistId($albumArtistId);
			$album = $this->mapper->insert($album);
			$this->logger->log('addAlbumIfNotExist - added - ID: ' . $album->getId(), 'debug');
		} catch(MultipleObjectsReturnedException $ex){
			throw new BusinessLayerException($ex->getMessage());
		}
		return $album;
	}

	/**
	 * Deletes albums
	 * @param array $albumIds the ids of the albums which should be deleted
	 */
	public function deleteById($albumIds){
		$this->mapper->deleteById($albumIds);
	}

	/**
	 * updates the cover for albums without cover
	 * @param integer $coverFileId the file id of the cover image
	 * @param integer $parentFolderId the file id of the parent of this image
	 */
	public function updateCover($coverFileId, $parentFolderId){
		$this->mapper->updateCover($coverFileId, $parentFolderId);
	}

	/**
	 * removes the cover from albums and search for new ones
	 * @param integer $coverFileId the file id of the cover image
	 */
	public function removeCover($coverFileId){
		$this->mapper->removeCover($coverFileId);
	}

	/**
	 * try to find covers from albums without covers
	 */
	public function findCovers(){
		$albums = $this->mapper->getAlbumsWithoutCover();
		foreach ($albums as $album) {
			$this->mapper->findAlbumCover($album['albumId'], $album['parentFolderId']);
		}
	}
}<|MERGE_RESOLUTION|>--- conflicted
+++ resolved
@@ -83,25 +83,15 @@
 	 * Adds an album (if it does not exist already) and returns the new album
 	 * @param string $name the name of the album
 	 * @param string $year the year of the release
-<<<<<<< HEAD
+	 * @param string $discnumber the disk number of this album's disk
 	 * @param integer $albumArtistId
-=======
-	 * @param string $discnumber the disk number of this album's disk
-	 * @param integer $artistId
->>>>>>> 4bb2b24a
 	 * @param string $userId
 	 * @return Album
 	 * @throws BusinessLayerException
 	 */
-<<<<<<< HEAD
-	public function addAlbumIfNotExist($name, $year, $albumArtistId, $userId){
+	public function addAlbumIfNotExist($name, $year, $discnumber, $albumArtistId, $userId){
 		try {
-			$album = $this->mapper->findAlbum($name, $year, $albumArtistId, $userId);
-=======
-	public function addAlbumIfNotExist($name, $year, $discnumber, $artistId, $userId){
-		try {
-			$album = $this->mapper->findAlbum($name, $year, $discnumber, $artistId, $userId);
->>>>>>> 4bb2b24a
+			$album = $this->mapper->findAlbum($name, $year, $discnumber, $albumArtistId, $userId);
 			$this->logger->log('addAlbumIfNotExist - exists - ID: ' . $album->getId(), 'debug');
 		} catch(DoesNotExistException $ex){
 			$album = new Album();
