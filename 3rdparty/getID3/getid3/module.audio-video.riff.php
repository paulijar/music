--- conflicted
+++ resolved
@@ -1255,11 +1255,7 @@
 					getid3_lib::IncludeDependency(GETID3_INCLUDEPATH.'module.tag.id3v2.php', __FILE__, true);
 
 					$getid3_temp = new getID3();
-<<<<<<< HEAD
-					$getid3_temp->openfile($this->getid3->filename,$this->getid3->fp);
-=======
 					$getid3_temp->openfile($this->getid3->filename, null, $this->getid3->fp);
->>>>>>> 69b8158c
 					$getid3_id3v2 = new getid3_id3v2($getid3_temp);
 					$getid3_id3v2->StartingOffset = $thisfile_riff[$RIFFsubtype]['id3 '][0]['offset'] + 8;
 					if ($thisfile_riff[$RIFFsubtype]['id3 '][0]['valid'] = $getid3_id3v2->Analyze()) {
